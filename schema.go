--- conflicted
+++ resolved
@@ -118,6 +118,8 @@
 }
 
 // GetType returns the type associated with the speficied name.
+//
+// A boolean indicates whether a type was found or not.
 func (s *Schema) GetType(name string) (Type, bool) {
 	var typ Type
 	for _, typ = range s.Types {
@@ -131,143 +133,6 @@
 // Check checks the integrity of all the relationships between the types and
 // returns all the errors that were found.
 func (s *Schema) Check() []error {
-<<<<<<< HEAD
-	// TODO Don't use Registry (which should be removed anyway)
-	reg := Registry{}
-	for _, typ := range s.Types {
-		reg.Types[typ.Name] = typ
-	}
-	return reg.Check()
-}
-
-// Type represents a JSON:API type.
-type Type struct {
-	Name    string
-	Attrs   map[string]Attr
-	Rels    map[string]Rel
-	Default Resource
-}
-
-// AddAttr adds an attribute to the type.
-func (t *Type) AddAttr(attr Attr) error {
-	// Validation
-	if attr.Name == "" {
-		return fmt.Errorf("jsonapi: attribute name is empty")
-	}
-
-	if GetAttrTypeString(attr.Type, attr.Null) == "" {
-		return fmt.Errorf("jsonapi: attribute type is invalid")
-	}
-
-	// Make sure the name isn't already used
-	for i := range t.Attrs {
-		if t.Attrs[i].Name == attr.Name {
-			return fmt.Errorf("jsonapi: attribute name %s is already used", attr.Name)
-		}
-	}
-
-	t.Attrs[attr.Name] = attr
-
-	return nil
-}
-
-// RemoveAttr removes an attribute from the type.
-func (t *Type) RemoveAttr(attr string) error {
-	for i := range t.Attrs {
-		if t.Attrs[i].Name == attr {
-			delete(t.Attrs, attr)
-		}
-	}
-
-	return nil
-}
-
-// AddRel adds a relationship to the type.
-func (t *Type) AddRel(rel Rel) error {
-	// Validation
-	if rel.Name == "" {
-		return fmt.Errorf("jsonapi: relationship name is empty")
-	}
-	if rel.Type == "" {
-		return fmt.Errorf("jsonapi: relationship type is empty")
-	}
-
-	// Make sure the name isn't already used
-	for i := range t.Rels {
-		if t.Rels[i].Name == rel.Name {
-			return fmt.Errorf("jsonapi: relationship name %s is already used", rel.Name)
-		}
-	}
-
-	t.Rels[rel.Name] = rel
-
-	return nil
-}
-
-// RemoveRel removes a relationship from the type.
-func (t *Type) RemoveRel(rel string) error {
-	for i := range t.Rels {
-		if t.Rels[i].Name == rel {
-			delete(t.Rels, rel)
-		}
-	}
-
-	return nil
-}
-
-// Fields returns a slice of strings that contains the name of each attribute
-// and relationship combined. The list is sorted alphabetically.
-func (t Type) Fields() []string {
-	fields := make([]string, 0, len(t.Attrs)+len(t.Rels))
-	for i := range t.Attrs {
-		fields = append(fields, t.Attrs[i].Name)
-	}
-	for i := range t.Rels {
-		fields = append(fields, t.Rels[i].Name)
-	}
-	sort.Strings(fields)
-	return fields
-}
-
-// Attr represents a JSON:API attribute.
-type Attr struct {
-	Name string
-	Type int
-	Null bool
-}
-
-// Rel represent a JSON:API relationship between two types.
-//
-// Name is the name of the field. Type is the name of the type this
-// relationship points to. ToOne is true for to-one relationships and
-// false for to-many relationships.
-//
-// For two-way relationships, the inverse fields must be set to their
-// corresponding values from the opposite relationship. For one-way
-// relationships, the values must be zeroed.
-type Rel struct {
-	Name         string
-	Type         string
-	ToOne        bool
-	InverseName  string
-	InverseType  string
-	InverseToOne bool
-}
-
-// Inverse returns the opposite relationship.
-//
-// If the relationship is only one way, Name, Type, and ToOne will be set to
-// their zero values.
-func (r *Rel) Inverse() Rel {
-	return Rel{
-		Name:         r.InverseName,
-		Type:         r.InverseType,
-		ToOne:        r.InverseToOne,
-		InverseName:  r.Name,
-		InverseType:  r.Type,
-		InverseToOne: r.ToOne,
-	}
-=======
 	var (
 		ok   bool
 		errs = []error{}
@@ -320,7 +185,6 @@
 	}
 
 	return errs
->>>>>>> ae07e58a
 }
 
 // GetAttrType returns the attribute type as an int (see constants) and a
